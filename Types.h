--- conflicted
+++ resolved
@@ -104,11 +104,7 @@
 	enum class Category
 	{
 		Integer, IntegerConstant, Bool, Real, Array,
-<<<<<<< HEAD
-		String, Contract, Struct, Function, OverloadedFunctions, Enum,
-=======
-		FixedBytes, Contract, Struct, Function, Enum,
->>>>>>> 8e19eea7
+		FixedBytes, Contract, Struct, Function, OverloadedFunctions, Enum,
 		Mapping, Void, TypeType, Modifier, Magic
 	};
 
