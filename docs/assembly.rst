--- conflicted
+++ resolved
@@ -41,12 +41,8 @@
 
 .. code::
 
-<<<<<<< HEAD
+    // SPDX-License-Identifier: GPL-3.0
     pragma solidity >=0.4.16 <0.8.0;
-=======
-    // SPDX-License-Identifier: GPL-3.0
-    pragma solidity >=0.4.16 <0.7.0;
->>>>>>> a6d0067b
 
     library GetCode {
         function at(address _addr) public view returns (bytes memory o_code) {
@@ -71,12 +67,8 @@
 
 .. code::
 
-<<<<<<< HEAD
+    // SPDX-License-Identifier: GPL-3.0
     pragma solidity >=0.4.16 <0.8.0;
-=======
-    // SPDX-License-Identifier: GPL-3.0
-    pragma solidity >=0.4.16 <0.7.0;
->>>>>>> a6d0067b
 
 
     library VectorSum {
@@ -146,12 +138,8 @@
 
 .. code::
 
-<<<<<<< HEAD
+    // SPDX-License-Identifier: GPL-3.0
     pragma solidity >=0.4.16 <0.8.0;
-=======
-    // SPDX-License-Identifier: GPL-3.0
-    pragma solidity >=0.4.16 <0.7.0;
->>>>>>> a6d0067b
 
     contract C {
         uint b;
