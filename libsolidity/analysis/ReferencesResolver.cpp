/*
	This file is part of solidity.

	solidity is free software: you can redistribute it and/or modify
	it under the terms of the GNU General Public License as published by
	the Free Software Foundation, either version 3 of the License, or
	(at your option) any later version.

	solidity is distributed in the hope that it will be useful,
	but WITHOUT ANY WARRANTY; without even the implied warranty of
	MERCHANTABILITY or FITNESS FOR A PARTICULAR PURPOSE.  See the
	GNU General Public License for more details.

	You should have received a copy of the GNU General Public License
	along with solidity.  If not, see <http://www.gnu.org/licenses/>.
*/
// SPDX-License-Identifier: GPL-3.0
/**
 * @author Christian <c@ethdev.com>
 * @date 2015
 * Component that resolves type names to types and annotates the AST accordingly.
 */

#include <libsolidity/analysis/ReferencesResolver.h>
#include <libsolidity/analysis/NameAndTypeResolver.h>
#include <libsolidity/ast/AST.h>

#include <libyul/AsmAnalysis.h>
#include <libyul/AsmAnalysisInfo.h>
#include <libyul/AST.h>
#include <libyul/backends/evm/EVMDialect.h>

#include <liblangutil/ErrorReporter.h>
#include <liblangutil/Exceptions.h>

#include <libsolutil/StringUtils.h>
#include <libsolutil/CommonData.h>

#include <boost/algorithm/string.hpp>
#include <boost/algorithm/string/split.hpp>

using namespace std;
using namespace solidity;
using namespace solidity::langutil;
using namespace solidity::frontend;


bool ReferencesResolver::resolve(ASTNode const& _root)
{
	auto errorWatcher = m_errorReporter.errorWatcher();
	_root.accept(*this);
	return errorWatcher.ok();
}

bool ReferencesResolver::visit(Block const& _block)
{
	if (!m_resolveInsideCode)
		return false;
	m_resolver.setScope(&_block);
	return true;
}

void ReferencesResolver::endVisit(Block const& _block)
{
	if (!m_resolveInsideCode)
		return;

	m_resolver.setScope(_block.scope());
}

bool ReferencesResolver::visit(TryCatchClause const& _tryCatchClause)
{
	if (!m_resolveInsideCode)
		return false;
	m_resolver.setScope(&_tryCatchClause);
	return true;
}

void ReferencesResolver::endVisit(TryCatchClause const& _tryCatchClause)
{
	if (!m_resolveInsideCode)
		return;

	m_resolver.setScope(_tryCatchClause.scope());
}

bool ReferencesResolver::visit(ForStatement const& _for)
{
	if (!m_resolveInsideCode)
		return false;
	m_resolver.setScope(&_for);
	return true;
}

void ReferencesResolver::endVisit(ForStatement const& _for)
{
	if (!m_resolveInsideCode)
		return;
	m_resolver.setScope(_for.scope());
}

void ReferencesResolver::endVisit(VariableDeclarationStatement const& _varDeclStatement)
{
	if (!m_resolveInsideCode)
		return;
	for (auto const& var: _varDeclStatement.declarations())
		if (var)
			m_resolver.activateVariable(var->name());
}

bool ReferencesResolver::visit(VariableDeclaration const& _varDecl)
{
	if (_varDecl.documentation())
		resolveInheritDoc(*_varDecl.documentation(), _varDecl.annotation());

	return true;
}

bool ReferencesResolver::visit(Identifier const& _identifier)
{
	auto declarations = m_resolver.nameFromCurrentScope(_identifier.name());
	if (declarations.empty())
	{
		string suggestions = m_resolver.similarNameSuggestions(_identifier.name());
		string errorMessage = "Undeclared identifier.";
		if (!suggestions.empty())
		{
			if ("\"" + _identifier.name() + "\"" == suggestions)
				errorMessage += " " + std::move(suggestions) + " is not (or not yet) visible at this point.";
			else
				errorMessage += " Did you mean " + std::move(suggestions) + "?";
		}
		m_errorReporter.declarationError(7576_error, _identifier.location(), errorMessage);
	}
	else if (declarations.size() == 1)
		_identifier.annotation().referencedDeclaration = declarations.front();
	else
		_identifier.annotation().candidateDeclarations = declarations;
	return false;
}

bool ReferencesResolver::visit(FunctionDefinition const& _functionDefinition)
{
	m_returnParameters.push_back(_functionDefinition.returnParameterList().get());

	if (_functionDefinition.documentation())
		resolveInheritDoc(*_functionDefinition.documentation(), _functionDefinition.annotation());

	return true;
}

void ReferencesResolver::endVisit(FunctionDefinition const&)
{
	solAssert(!m_returnParameters.empty(), "");
	m_returnParameters.pop_back();
}

bool ReferencesResolver::visit(ModifierDefinition const& _modifierDefinition)
{
	m_returnParameters.push_back(nullptr);

	if (_modifierDefinition.documentation())
		resolveInheritDoc(*_modifierDefinition.documentation(), _modifierDefinition.annotation());

	return true;
}

void ReferencesResolver::endVisit(ModifierDefinition const&)
{
	solAssert(!m_returnParameters.empty(), "");
	m_returnParameters.pop_back();
}

void ReferencesResolver::endVisit(IdentifierPath const& _path)
{
	Declaration const* declaration = m_resolver.pathFromCurrentScope(_path.path());
	if (!declaration)
	{
		m_errorReporter.fatalDeclarationError(7920_error, _path.location(), "Identifier not found or not unique.");
		return;
	}

	_path.annotation().referencedDeclaration = declaration;
}

bool ReferencesResolver::visit(InlineAssembly const& _inlineAssembly)
{
	m_yulAnnotation = &_inlineAssembly.annotation();
	(*this)(_inlineAssembly.operations());
	m_yulAnnotation = nullptr;

	return false;
}

bool ReferencesResolver::visit(Return const& _return)
{
	solAssert(!m_returnParameters.empty(), "");
	_return.annotation().functionReturnParameters = m_returnParameters.back();
	return true;
}

void ReferencesResolver::operator()(yul::FunctionDefinition const& _function)
{
	solAssert(nativeLocationOf(_function) == originLocationOf(_function), "");
	validateYulIdentifierName(_function.name, nativeLocationOf(_function));
	for (yul::TypedName const& varName: _function.parameters + _function.returnVariables)
	{
		solAssert(nativeLocationOf(varName) == originLocationOf(varName), "");
		validateYulIdentifierName(varName.name, nativeLocationOf(varName));
	}

	bool wasInsideFunction = m_yulInsideFunction;
	m_yulInsideFunction = true;
	this->operator()(_function.body);
	m_yulInsideFunction = wasInsideFunction;
}

void ReferencesResolver::operator()(yul::Identifier const& _identifier)
{
	solAssert(nativeLocationOf(_identifier) == originLocationOf(_identifier), "");

	static set<string> suffixes{"slot", "offset", "length", "address", "selector"};
	string suffix;
	for (string const& s: suffixes)
		if (boost::algorithm::ends_with(_identifier.name.str(), "." + s))
			suffix = s;

	// Could also use `pathFromCurrentScope`, split by '.'.
	// If we do that, suffix should only be set for when it has a special
	// meaning, not for normal identifierPaths.
	auto declarations = m_resolver.nameFromCurrentScope(_identifier.name.str());
	if (!suffix.empty())
	{
		// special mode to access storage variables
		if (!declarations.empty())
			// the special identifier exists itself, we should not allow that.
			return;
		string realName = _identifier.name.str().substr(0, _identifier.name.str().size() - suffix.size() - 1);
		solAssert(!realName.empty(), "Empty name.");
		declarations = m_resolver.nameFromCurrentScope(realName);
		if (!declarations.empty())
			// To support proper path resolution, we have to use pathFromCurrentScope.
			solAssert(!util::contains(realName, '.'), "");
	}
	if (declarations.size() > 1)
	{
		m_errorReporter.declarationError(
			4718_error,
			nativeLocationOf(_identifier),
			"Multiple matching identifiers. Resolving overloaded identifiers is not supported."
		);
		return;
	}
	else if (declarations.size() == 0)
	{
		if (
			boost::algorithm::ends_with(_identifier.name.str(), "_slot") ||
			boost::algorithm::ends_with(_identifier.name.str(), "_offset")
		)
			m_errorReporter.declarationError(
				9467_error,
				nativeLocationOf(_identifier),
				"Identifier not found. Use \".slot\" and \".offset\" to access storage variables."
			);
		return;
	}
	if (auto var = dynamic_cast<VariableDeclaration const*>(declarations.front()))
		if (var->isLocalVariable() && m_yulInsideFunction)
		{
			m_errorReporter.declarationError(
				6578_error,
				nativeLocationOf(_identifier),
				"Cannot access local Solidity variables from inside an inline assembly function."
			);
			return;
		}

	m_yulAnnotation->externalReferences[&_identifier].suffix = move(suffix);
	m_yulAnnotation->externalReferences[&_identifier].declaration = declarations.front();
}

void ReferencesResolver::operator()(yul::VariableDeclaration const& _varDecl)
{
	for (auto const& identifier: _varDecl.variables)
<<<<<<< HEAD
		validateYulIdentifierName(identifier.name, identifier.debugData->location);
=======
	{
		solAssert(nativeLocationOf(identifier) == originLocationOf(identifier), "");
		validateYulIdentifierName(identifier.name, nativeLocationOf(identifier));

		if (
			auto declarations = m_resolver.nameFromCurrentScope(identifier.name.str());
			!declarations.empty()
		)
		{
			SecondarySourceLocation ssl;
			for (auto const* decl: declarations)
				ssl.append("The shadowed declaration is here:", decl->location());
			if (!ssl.infos.empty())
				m_errorReporter.declarationError(
					3859_error,
					nativeLocationOf(identifier),
					ssl,
					"This declaration shadows a declaration outside the inline assembly block."
				);
		}
	}
>>>>>>> a709216e

	if (_varDecl.value)
		visit(*_varDecl.value);
}

void ReferencesResolver::resolveInheritDoc(StructuredDocumentation const& _documentation, StructurallyDocumentedAnnotation& _annotation)
{
	switch (_annotation.docTags.count("inheritdoc"))
	{
	case 0:
		break;
	case 1:
	{
		string const& name = _annotation.docTags.find("inheritdoc")->second.content;
		if (name.empty())
		{
			m_errorReporter.docstringParsingError(
				1933_error,
				_documentation.location(),
				"Expected contract name following documentation tag @inheritdoc."
			);
			return;
		}

		vector<string> path;
		boost::split(path, name, boost::is_any_of("."));
		if (any_of(path.begin(), path.end(), [](auto& _str) { return _str.empty(); }))
		{
			m_errorReporter.docstringParsingError(
				5967_error,
				_documentation.location(),
				"Documentation tag @inheritdoc reference \"" +
				name +
				"\" is malformed."
			);
			return;
		}
		Declaration const* result = m_resolver.pathFromCurrentScope(path);

		if (result == nullptr)
		{
			m_errorReporter.docstringParsingError(
				9397_error,
				_documentation.location(),
				"Documentation tag @inheritdoc references inexistent contract \"" +
				name +
				"\"."
			);
			return;
		}
		else
		{
			_annotation.inheritdocReference = dynamic_cast<ContractDefinition const*>(result);

			if (!_annotation.inheritdocReference)
				m_errorReporter.docstringParsingError(
					1430_error,
					_documentation.location(),
					"Documentation tag @inheritdoc reference \"" +
					name +
					"\" is not a contract."
				);
		}
		break;
	}
	default:
		m_errorReporter.docstringParsingError(
			5142_error,
			_documentation.location(),
			"Documentation tag @inheritdoc can only be given once."
		);
		break;
	}
}

void ReferencesResolver::validateYulIdentifierName(yul::YulString _name, SourceLocation const& _location)
{
	if (util::contains(_name.str(), '.'))
		m_errorReporter.declarationError(
			3927_error,
			_location,
			"User-defined identifiers in inline assembly cannot contain '.'."
		);

	if (set<string>{"this", "super", "_"}.count(_name.str()))
		m_errorReporter.declarationError(
			4113_error,
			_location,
			"The identifier name \"" + _name.str() + "\" is reserved."
		);

	auto declarations = m_resolver.nameFromCurrentScope(_name.str());
	if (!declarations.empty())
	{
		SecondarySourceLocation ssl;
		for (auto const* decl: declarations)
			if (decl->location().hasText())
				ssl.append("The shadowed declaration is here:", decl->location());
		if (!ssl.infos.empty())
			m_errorReporter.declarationError(
				3859_error,
				_location,
				ssl,
				"This declaration shadows a declaration outside the inline assembly block."
			);
	}
}<|MERGE_RESOLUTION|>--- conflicted
+++ resolved
@@ -282,31 +282,10 @@
 void ReferencesResolver::operator()(yul::VariableDeclaration const& _varDecl)
 {
 	for (auto const& identifier: _varDecl.variables)
-<<<<<<< HEAD
-		validateYulIdentifierName(identifier.name, identifier.debugData->location);
-=======
 	{
 		solAssert(nativeLocationOf(identifier) == originLocationOf(identifier), "");
 		validateYulIdentifierName(identifier.name, nativeLocationOf(identifier));
-
-		if (
-			auto declarations = m_resolver.nameFromCurrentScope(identifier.name.str());
-			!declarations.empty()
-		)
-		{
-			SecondarySourceLocation ssl;
-			for (auto const* decl: declarations)
-				ssl.append("The shadowed declaration is here:", decl->location());
-			if (!ssl.infos.empty())
-				m_errorReporter.declarationError(
-					3859_error,
-					nativeLocationOf(identifier),
-					ssl,
-					"This declaration shadows a declaration outside the inline assembly block."
-				);
-		}
-	}
->>>>>>> a709216e
+	}
 
 	if (_varDecl.value)
 		visit(*_varDecl.value);
