--- conflicted
+++ resolved
@@ -18,13 +18,9 @@
 
 
 Bugfixes:
-<<<<<<< HEAD
- * Metadata: Added support for IPFS hashes of large files that need to be split in multiple chunks.
-=======
  * Inline Assembly: Fix internal error when accessing incorrect constant variables.
  * Inheritance: Allow public state variables to override functions with dynamic memory types in their return values.
  * JSON AST: Always add pointer suffix for memory reference types.
->>>>>>> d584b2d1
 
 
 ### 0.6.4 (2020-03-10)
