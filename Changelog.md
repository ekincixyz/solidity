<<<<<<< HEAD
### 0.7.0 (unreleased)

Breaking changes:
 * Type Checker: Disallow virtual for library functions.
 * Deprecated dot syntax for `value` and `gas`.
=======
### 0.6.8 (unreleased)
>>>>>>> 1bb07e26

Language Features:


<<<<<<< HEAD
Compiler Features:


Bugfixes:


### 0.6.7 (unreleased)
=======

Compiler Features:



Bugfixes:




### 0.6.7 (2020-05-04)
>>>>>>> 1bb07e26

Language Features:
 * Add support for EIP 165 interface identifiers with `type(I).interfaceId`.
 * Allow virtual modifiers inside abstract contracts to have empty body.


Compiler Features:
 * Optimizer: Simplify repeated AND and OR operations.
 * Standard Json Input: Support the prefix ``file://`` in the field ``urls``.
 * Add option to specify optimization steps to be performed by Yul optimizer with `--yul-optimizations` in the commandline interface or `optimizer.details.yulDetails.optimizerSteps` in standard-json.

Bugfixes:
 * SMTChecker: Fix internal error when fixed points are used.
 * SMTChecker: Fix internal error when using array slices.
 * Type Checker: Disallow ``virtual`` and ``override`` for constructors.
 * Type Checker: Fix several internal errors by performing size and recursiveness checks of types before the full type checking.
 * Type Checker: Fix internal error when assigning to empty tuples.
 * Type Checker: Fix internal error when applying unary operators to tuples with empty components.
 * Type Checker: Perform recursiveness check on structs declared at the file level.

Build System:
 * soltest.sh: ``SOLIDITY_BUILD_DIR`` is no longer relative to ``REPO_ROOT`` to allow for build directories outside of the source tree.



### 0.6.6 (2020-04-09)

Important Bugfixes:
 * Fix tuple assignments with components occupying multiple stack slots and different stack size on left- and right-hand-side.


Bugfixes:
 * AST export: Export `immutable` property in the field `mutability`.
 * SMTChecker: Fix internal error in the CHC engine when calling inherited functions internally.
 * Type Checker: Error when trying to encode functions with call options gas and value set.



### 0.6.5 (2020-04-06)

Important Bugfixes:
 * Code Generator: Restrict the length of dynamic memory arrays to 64 bits during creation at runtime fixing a possible overflow.


Language Features:
 * Allow local storage variables to be declared without initialization, as long as they are assigned before they are accessed.
 * State variables can be marked ``immutable`` which causes them to be read-only, but assignable in the constructor. The value will be stored directly in the code.


Compiler Features:
 * Commandline Interface: Enable output of storage layout with `--storage-layout`.
 * Metadata: Added support for IPFS hashes of large files that need to be split in multiple chunks.


Bugfixes:
 * Inheritance: Allow public state variables to override functions with dynamic memory types in their return values.
 * Inline Assembly: Fix internal error when accessing invalid constant variables.
 * Inline Assembly: Fix internal error when accessing functions.
 * JSON AST: Always add pointer suffix for memory reference types.
 * Reference Resolver: Fix internal error when accessing invalid struct members.
 * Type Checker: Fix internal errors when assigning nested tuples.


### 0.6.4 (2020-03-10)

Language Features:
 * General: Deprecated `value(...)` and `gas(...)` in favor of `{value: ...}` and `{gas: ...}`
 * Inline Assembly: Allow assigning to `_slot` of local storage variable pointers.
 * Inline Assembly: Perform control flow analysis on inline assembly. Allows storage returns to be set in assembly only.


Compiler Features:
 * AssemblyStack: Support for source locations (source mappings) and thus debugging Yul sources.
 * Commandline Interface: Enable output of experimental optimized IR via ``--ir-optimized``.


Bugfixes:
 * Inheritance: Fix incorrect error on calling unimplemented base functions.
 * Reference Resolver: Fix scoping issue following try/catch statements.
 * Standard-JSON-Interface: Fix a bug related to empty filenames and imports.
 * SMTChecker: Fix internal errors when analysing tuples.
 * Yul AST Import: correctly import blocks as statements, switch statements and string literals.

### 0.6.3 (2020-02-18)

Language Features:
 * Allow contract types and enums as keys for mappings.
 * Allow function selectors to be used as compile-time constants.
 * Report source locations for structured documentation errors.


Compiler Features:
 * AST: Add a new node for doxygen-style, structured documentation that can be received by contract, function, event and modifier definitions.
 * Code Generator: Use ``calldatacopy`` instead of ``codecopy`` to zero out memory past input.
 * Debug: Provide reason strings for compiler-generated internal reverts when using the ``--revert-strings`` option or the ``settings.debug.revertStrings`` setting on ``debug`` mode.
 * Yul Optimizer: Prune functions that call each other but are otherwise unreferenced.
 * SMTChecker: CHC support to internal function calls.


Bugfixes:
 * Assembly: Added missing `source` field to legacy assembly json output to complete the source reference.
 * Parser: Fix an internal error for ``abstract`` without ``contract``.
 * Type Checker: Make invalid calls to uncallable types fatal errors instead of regular.


### 0.6.2 (2020-01-27)

Language Features:
 * Allow accessing external functions via contract and interface names to obtain their selector.
 * Allow interfaces to inherit from other interfaces
 * Allow gas and value to be set in external function calls using ``c.f{gas: 10000, value: 4 ether}()``.
 * Allow specifying the ``salt`` for contract creations and thus the ``create2`` opcode using ``new C{salt: 0x1234, value: 1 ether}(arg1, arg2)``.
 * Inline Assembly: Support literals ``true`` and ``false``.


Compiler Features:
 * LLL: The LLL compiler has been removed.
 * General: Raise warning if runtime bytecode exceeds 24576 bytes (a limit introduced in Spurious Dragon).
 * General: Support compiling starting from an imported AST. Among others, this can be used for mutation testing.
 * Yul Optimizer: Apply penalty when trying to rematerialize into loops.


Bugfixes:
 * Commandline interface: Only activate yul optimizer if ``--optimize`` is given.
 * Fixes internal compiler error on explicitly calling unimplemented base functions.


Build System:
 * Switch to building soljson.js with an embedded base64-encoded wasm binary.


### 0.6.1 (2020-01-02)

Bugfixes:
 * Yul Optimizer: Fix bug in redundant assignment remover in combination with break and continue statements.


### 0.6.0 (2019-12-17)

Breaking changes:
 * ABI: Remove the deprecated ``constant`` and ``payable`` fields.
 * ABI: The ``type`` field is now required and no longer specified to default to ``function``.
 * AST: Inline assembly is exported as structured JSON instead of plain string.
 * C API (``libsolc``): Introduce context parameter to both ``solidity_compile`` and the callback.
 * C API (``libsolc``): The provided callback now takes two parameters, kind and data. The callback can then be used for multiple purposes, such has file imports and SMT queries.
 * C API (``libsolc``): ``solidity_free`` was renamed to ``solidity_reset``. Functions ``solidity_alloc`` and ``solidity_free`` were added.
 * C API (``libsolc``): ``solidity_compile`` now returns a string that must be explicitly freed via ``solidity_free()``
 * Commandline Interface: Remove the text-based AST printer (``--ast``).
 * Commandline Interface: Switch to the new error reporter by default. ``--old-reporter`` falls back to the deprecated old error reporter.
 * Commandline Interface: Add option to disable or choose hash method between IPFS and Swarm for the bytecode metadata.
 * General: Disallow explicit conversions from external function types to ``address`` and add a member called ``address`` to them as replacement.
 * General: Enable Yul optimizer as part of standard optimization.
 * General: New reserved keywords: ``override``, ``receive``, and ``virtual``.
 * General: ``private`` cannot be used together with ``virtual``.
 * General: Split unnamed fallback functions into two cases defined using ``fallback()`` and ``receive()``.
 * Inheritance: State variable shadowing is now disallowed.
 * Inline Assembly: Only strict inline assembly is allowed.
 * Inline Assembly: Variable declarations cannot shadow declarations outside the assembly block.
 * JSON AST: Replace ``superFunction`` attribute by ``baseFunctions``.
 * Natspec JSON Interface: Properly support multiple ``@return`` statements in ``@dev`` documentation and enforce named return parameters to be mentioned documentation.
 * Source mappings: Add "modifier depth" as a fifth field in the source mappings.
 * Standard JSON Interface: Add option to disable or choose hash method between IPFS and Swarm for the bytecode metadata.
 * Syntax: ``push(element)`` for dynamic storage arrays do not return the new length anymore.
 * Syntax: Abstract contracts need to be marked explicitly as abstract by using the ``abstract`` keyword.
 * Syntax: ``length`` member of arrays is now always read-only, even for storage arrays.
 * Type Checker: Resulting type of exponentiation is equal to the type of the base. Also allow signed types for the base.

Language Features:
 * Allow explicit conversions from ``address`` to ``address payable`` via ``payable(...)``.
 * Allow global enums and structs.
 * Allow public variables to override external functions.
 * Allow underscores as delimiters in hex strings.
 * Allow to react on failing external calls using ``try`` and ``catch``.
 * Introduce syntax for array slices and implement them for dynamic calldata arrays.
 * Introduce ``push()`` for dynamic storage arrays. It returns a reference to the newly allocated element, if applicable.
 * Introduce ``virtual`` and ``override`` keywords.
 * Modify ``push(element)`` for dynamic storage arrays such that it does not return the new length anymore.
 * Yul: Introduce ``leave`` statement that exits the current function.
 * JSON AST: Add the function selector of each externally-visible FunctonDefinition to the AST JSON export.

Compiler Features:
 * Allow revert strings to be stripped from the binary using the ``--revert-strings`` option or the ``settings.debug.revertStrings`` setting.
 * ABIEncoderV2: Do not warn about enabled ABIEncoderV2 anymore (the pragma is still needed, though).


### 0.5.17 (2020-03-17)

Bugfixes:
 * Type Checker: Disallow overriding of private functions.


### 0.5.16 (2020-01-02)

Backported Bugfixes:
 * Yul Optimizer: Fix bug in redundant assignment remover in combination with break and continue statements.


### 0.5.15 (2019-12-17)

Bugfixes:
 * Yul Optimizer: Fix incorrect redundant load optimization crossing user-defined functions that contain for-loops with memory / storage writes.

### 0.5.14 (2019-12-09)

Language Features:
 * Allow to obtain the selector of public or external library functions via a member ``.selector``.
 * Inline Assembly: Support constants that reference other constants.
 * Parser: Allow splitting hexadecimal and regular string literals into multiple parts.


Compiler Features:
 * Commandline Interface: Allow translation from yul / strict assembly to EWasm using ``solc --yul --yul-dialect evm --machine ewasm``
 * Set the default EVM version to "Istanbul".
 * SMTChecker: Add support to constructors including constructor inheritance.
 * Yul: When compiling via Yul, string literals from the Solidity code are kept as string literals if every character is safely printable.
 * Yul Optimizer: Perform loop-invariant code motion.


Bugfixes:
 * SMTChecker: Fix internal error when using ``abi.decode``.
 * SMTChecker: Fix internal error when using arrays or mappings of functions.
 * SMTChecker: Fix internal error in array of structs type.
 * Version Checker: ``^0`` should match ``0.5.0``, but no prerelease.
 * Yul: Consider infinite loops and recursion to be not removable.


Build System:
 * Update to emscripten version 1.39.3.


### 0.5.13 (2019-11-14)

Language Features:
 * Allow to obtain the address of a linked library with ``address(LibraryName)``.


Compiler Features:
 * Code Generator: Use SELFBALANCE opcode for ``address(this).balance`` if using Istanbul EVM.
 * EWasm: Experimental EWasm binary output via ``--ewasm`` and as documented in standard-json.
 * SMTChecker: Add break/continue support to the CHC engine.
 * SMTChecker: Support assignments to multi-dimensional arrays and mappings.
 * SMTChecker: Support inheritance and function overriding.
 * Standard JSON Interface: Output the storage layout of a contract when artifact ``storageLayout`` is requested.
 * TypeChecker: List possible candidates when overload resolution fails.
 * TypeChecker: Disallow variables of library types.

Bugfixes:
 * Code Generator: Fixed a faulty assert that would wrongly trigger for array sizes exceeding unsigned integer.
 * SMTChecker: Fix internal error when accessing indices of fixed bytes.
 * SMTChecker: Fix internal error when using function pointers as arguments.
 * SMTChecker: Fix internal error when implicitly converting string literals to fixed bytes.
 * Type Checker: Disallow constructor of the same class to be used as modifier.
 * Type Checker: Treat magic variables as unknown identifiers in inline assembly.
 * Code Generator: Fix internal error when trying to convert ``super`` to a different type


### 0.5.12 (2019-10-01)

Language Features:
 * Type Checker: Allow assignment to external function arguments except for reference types.


Compiler Features:
 * ABI Output: Change sorting order of functions from selector to kind, name.
 * Optimizer: Add rule that replaces the BYTE opcode by 0 if the first argument is larger than 31.
 * SMTChecker: Add loop support to the CHC engine.
 * Yul Optimizer: Take side-effect-freeness of user-defined functions into account.
 * Yul Optimizer: Remove redundant mload/sload operations.
 * Yul Optimizer: Use the fact that branch conditions have certain value inside the branch.


Bugfixes:
 * Code Generator: Fix internal error when popping a dynamic storage array of mappings.
 * Name Resolver: Fix wrong source location when warning on shadowed aliases in import declarations.
 * Scanner: Fix multi-line natspec comment parsing with triple slashes when file is encoded with CRLF instead of LF.
 * Type System: Fix arrays of recursive structs.
 * Yul Optimizer: Fix reordering bug in connection with shifted one and mul/div-instructions in for loop conditions.


### 0.5.11 (2019-08-12)


Language Features:
 * Inline Assembly: Support direct constants of value type in inline assembly.

Compiler Features:
 * ABI: Additional internal type info in the field ``internalType``.
 * eWasm: Highly experimental eWasm output using ``--ewasm`` in the commandline interface or output selection of ``ewasm.wast`` in standard-json.
 * Metadata: Update the swarm hash to the current specification, changes ``bzzr0`` to ``bzzr1`` and urls to use ``bzz-raw://``.
 * Standard JSON Interface: Compile only selected sources and contracts.
 * Standard JSON Interface: Provide secondary error locations (e.g. the source position of other conflicting declarations).
 * SMTChecker: Do not erase knowledge about storage pointers if another storage pointer is assigned.
 * SMTChecker: Support string literal type.
 * SMTChecker: New Horn-based algorithm that proves assertions via multi-transaction contract invariants.
 * Standard JSON Interface: Provide AST even on errors if ``--error-recovery`` commandline switch or StandardCompiler `settings.parserErrorRecovery` is true.
 * Yul Optimizer: Do not inline function if it would result in expressions being duplicated that are not cheap.


Bugfixes:
 * ABI decoder: Ensure that decoded arrays always point to distinct memory locations.
 * Code Generator: Treat dynamically encoded but statically sized arrays and structs in calldata properly.
 * SMTChecker: Fix internal error when inlining functions that contain tuple expressions.
 * SMTChecker: Fix pointer knowledge erasing in loops.
 * SMTChecker: Fix internal error when using compound bitwise assignment operators inside branches.
 * SMTChecker: Fix internal error when inlining a function that returns a tuple containing an unsupported type inside a branch.
 * SMTChecker: Fix internal error when inlining functions that use state variables and belong to a different source.
 * SMTChecker: Fix internal error when reporting counterexamples concerning state variables from different source files.
 * SMTChecker: Fix SMT sort mismatch when using string literals.
 * View/Pure Checker: Properly detect state variable access through base class.
 * Yul Analyzer: Check availability of data objects already in analysis phase.
 * Yul Optimizer: Fix an issue where memory-accessing code was removed even though ``msize`` was used in the program.


### 0.5.10 (2019-06-25)

Important Bugfixes:
 * ABIEncoderV2: Fix incorrect abi encoding of storage array of data type that occupy multiple storage slots
 * Code Generator: Properly zero out higher order bits in elements of an array of negative numbers when assigning to storage and converting the type at the same time.


Compiler Features:
 * Commandline Interface: Experimental parser error recovery via the ``--error-recovery`` commandline switch or StandardCompiler `settings.parserErrorRecovery` boolean.
 * Optimizer: Add rule to simplify ``SUB(~0, X)`` to ``NOT(X)``.
 * Yul Optimizer: Make the optimizer work for all dialects of Yul including eWasm.


Bugfixes:
 * Type Checker: Set state mutability of the function type members ``gas`` and ``value`` to pure (while their return type inherits state mutability from the function type).
 * Yul / Inline Assembly Parser: Disallow trailing commas in function call arguments.


Build System:
 * Attempt to use stock Z3 cmake files to find Z3 and only fall back to manual discovery.
 * CMake: use imported targets for boost.
 * Emscripten build: upgrade to boost 1.70.
 * Generate a cmake error for gcc versions older than 5.0.



### 0.5.9 (2019-05-28)

Language Features:
 * Inline Assembly: Revert change introduced in 0.5.7: The ``callvalue()`` instruction does not require ``payable`` anymore.
 * Static Analyzer: Disallow libraries calling themselves externally.


Compiler Features:
 * Assembler: Encode the compiler version in the deployed bytecode.
 * Code Generator: Fix handling of structs of dynamic size as constructor parameters.
 * Inline Assembly: Disallow the combination of ``msize()`` and the Yul optimizer.
 * Metadata: Add IPFS hashes of source files.
 * Optimizer: Add rule to simplify SHL/SHR combinations.
 * Optimizer: Add rules for multiplication and division by left-shifted one.
 * SMTChecker: Support inherited state variables.
 * SMTChecker: Support tuples and function calls with multiple return values.
 * SMTChecker: Support ``delete``.
 * SMTChecker: Inline external function calls to ``this``.
 * Yul Optimizer: Simplify single-run ``for`` loops to ``if`` statements.
 * Yul Optimizer: Optimize representation of numbers.
 * Yul Optimizer: Do not inline recursive functions.
 * Yul Optimizer: Do not remove instructions that affect ``msize()`` if ``msize()`` is used.

Bugfixes:
 * Code Generator: Explicitly turn uninitialized internal function pointers into invalid functions when loaded from storage.
 * Code Generator: Fix assertion failure when assigning structs containing array of mapping.
 * Compiler Internals: Reset the Yul string repository before each compilation, freeing up memory.
 * SMTChecker: Fix bad cast in base constructor modifier.
 * SMTChecker: Fix internal error when visiting state variable inherited from base class.
 * SMTChecker: Fix internal error in fixed point operations.
 * SMTChecker: Fix internal error in assignment to unsupported type.
 * SMTChecker: Fix internal error in branching when inlining function calls that modify local variables.


### 0.5.8 (2019-04-30)

Important Bugfixes:
 * Code Generator: Fix initialization routine of uninitialized internal function pointers in constructor context.
 * Yul Optimizer: Fix SSA transform for multi-assignments.


Language Features:
 * ABIEncoderV2: Implement encoding of calldata arrays and structs.
 * Code Generation: Implement copying recursive structs from storage to memory.
 * Yul: Disallow function definitions inside for-loop init blocks.


Compiler Features:
 * ABI Decoder: Raise a runtime error on dirty inputs when using the experimental decoder.
 * Optimizer: Add rule for shifts by constants larger than 255 for Constantinople.
 * Optimizer: Add rule to simplify certain ANDs and SHL combinations
 * SMTChecker: Support arithmetic compound assignment operators.
 * SMTChecker: Support unary increment and decrement for array and mapping access.
 * SMTChecker: Show unsupported warning for inline assembly blocks.
 * SMTChecker: Support mod.
 * SMTChecker: Support ``contract`` type.
 * SMTChecker: Support ``this`` as address.
 * SMTChecker: Support address members.
 * Standard JSON Interface: Metadata settings now re-produce the original ``"useLiteralContent"`` setting from the compilation input.
 * Yul: Adds break and continue keywords to for-loop syntax.
 * Yul: Support ``.`` as part of identifiers.
 * Yul Optimizer: Adds steps for detecting and removing of dead code.
 * Yul Code Generator: Directly jump over a series of function definitions (instead of jumping over each one)


Bugfixes:
 * SMTChecker: Implement Boolean short-circuiting.
 * SMTChecker: SSA control-flow did not take into account state variables that were modified inside inlined functions that were called inside branches.
 * Type System: Use correct type name for contracts in event parameters when used in libraries. This affected code generation.
 * Type System: Allow direct call to base class functions that have overloads.
 * Type System: Warn about shadowing builtin variables if user variables are named ``this`` or ``super``.
 * Yul: Properly register functions and disallow shadowing between function variables and variables in the outside scope.


Build System:
 * Soltest: Add commandline option `--test` / `-t` to isoltest which takes a string that allows filtering unit tests.
 * soltest.sh: allow environment variable ``SOLIDITY_BUILD_DIR`` to specify build folder and add ``--help`` usage.


### 0.5.7 (2019-03-26)

Important Bugfixes:
 * ABIEncoderV2: Fix bugs related to loading short value types from storage when encoding an array or struct from storage.
 * ABIEncoderV2: Fix buffer overflow problem when encoding packed array from storage.
 * Optimizer: Fix wrong ordering of arguments in byte optimization rule for constants.


Language Features:
 * Function calls with named arguments now work with overloaded functions.


Compiler Features:
 * Inline Assembly: Issue error when using ``callvalue()`` inside nonpayable function (in the same way that ``msg.value`` already does).
 * Standard JSON Interface: Support "Yul" as input language.
 * SMTChecker: Show callstack together with model if applicable.
 * SMTChecker: Support modifiers.
 * Yul Optimizer: Enable stack allocation optimization by default if Yul optimizer is active (disable in ``yulDetails``).


Bugfixes:
 * Code Generator: Defensively pad memory for ``type(Contract).name`` to multiples of 32.
 * Type System: Detect and disallow internal function pointers as parameters for public/external library functions, even when they are nested/wrapped in structs, arrays or other types.
 * Yul Optimizer: Properly determine whether a variable can be eliminated during stack compression pass.
 * Yul / Inline Assembly Parser: Disallow more than one case statement with the same label inside a switch based on the label's integer value.


Build System:
 * Install scripts: Fix boost repository URL for CentOS 6.
 * Soltest: Fix hex string update in soltest.


### 0.5.6 (2019-03-13)

Important Bugfixes:
 * Yul Optimizer: Fix visitation order bug for the structural simplifier.
 * Optimizer: Fix overflow in optimization rule that simplifies double shift by constant.

Language Features:
 * Allow calldata arrays with dynamically encoded base types with ABIEncoderV2.
 * Allow dynamically encoded calldata structs with ABIEncoderV2.


Compiler Features:
 * Optimizer: Add rules for ``lt``-comparisons with constants.
 * Peephole Optimizer: Remove double ``iszero`` before ``jumpi``.
 * SMTChecker: Support enums without typecast.
 * SMTChecker: Support one-dimensional arrays.
 * Type Checker: Provide better error messages for some literal conversions.
 * Yul Optimizer: Add rule to remove empty default switch cases.
 * Yul Optimizer: Add rule to remove empty cases if no default exists.
 * Yul Optimizer: Add rule to replace a switch with no cases with ``pop(expression)``.


Bugfixes:
 * JSON ABI: Json description of library ABIs no longer contains functions with internal types like storage structs.
 * SMTChecker: Fix internal compiler error when contract contains too large rational number.
 * Type system: Detect if a contract's base uses types that require the experimental abi encoder while the contract still uses the old encoder.


Build System:
 * Soltest: Add support for arrays in function signatures.
 * Soltest: Add support for struct arrays in function signatures.
 * Soltest: Add support for left-aligned, unpadded hex string literals.

### 0.5.5 (2019-03-05)

Language Features:
 * Add support for getters of mappings with ``string`` or ``bytes`` key types.
 * Meta programming: Provide access to the name of contracts via ``type(C).name``.


Compiler Features:
 * Support ``petersburg`` as ``evmVersion`` and set as default.
 * Commandline Interface: Option to activate the experimental yul optimizer using ``-optimize-yul``.
 * Inline Assembly: Consider ``extcodehash`` as part of Constantinople.
 * Inline Assembly: Instructions unavailable to the currently configured EVM are errors now.
 * SMTChecker: Do not report underflow/overflow if they always revert. This removes false positives when using ``SafeMath``.
 * Standard JSON Interface: Allow retrieving metadata without triggering bytecode generation.
 * Standard JSON Interface: Provide fine-grained control over the optimizer via the settings.
 * Static Analyzer: Warn about expressions with custom types when they have no effect.
 * Optimizer: Add new rules with constants including ``LT``, ``GT``, ``AND`` and ``BYTE``.
 * Optimizer: Add rule for shifts with constants for Constantinople.
 * Optimizer: Combine multiple shifts with constant shift-by values into one.
 * Optimizer: Do not mask with 160-bits after ``CREATE`` and ``CREATE2`` as they are guaranteed to return an address or 0.
 * Optimizer: Support shifts in the constant optimiser for Constantinople.
 * Yul Optimizer: Add rule to replace switch statements with literals by matching case body.


Bugfixes:
 * ABIEncoderV2: Fix internal error related to bare delegatecall.
 * ABIEncoderV2: Fix internal error related to ecrecover.
 * ABIEncoderV2: Fix internal error related to mappings as library parameters.
 * ABIEncoderV2: Fix invalid signature for events containing structs emitted in libraries.
 * Inline Assembly: Proper error message for missing variables.
 * Optimizer: Fix internal error related to unused tag removal across assemblies. This never generated any invalid code.
 * SMTChecker: Fix crash related to statically-sized arrays.
 * TypeChecker: Fix internal error and disallow index access on contracts and libraries.
 * Yul: Properly detect name clashes with functions before their declaration.
 * Yul: Take built-in functions into account in the compilability checker.
 * Yul Optimizer: Properly take reassignments to variables in sub-expressions into account when replacing in the ExpressionSimplifier.


Build System:
 * Soltest: Add support for left-aligned, padded hex literals.
 * Soltest: Add support for right-aligned, padded boolean literals.

### 0.5.4 (2019-02-12)

Language Features:
 * Allow calldata structs without dynamically encoded members with ABIEncoderV2.


Compiler Features:
 * ABIEncoderV2: Implement packed encoding.
 * C API (``libsolc`` / raw ``soljson.js``): Introduce ``solidity_free`` method which releases all internal buffers to save memory.
 * Commandline Interface: Adds new option ``--new-reporter`` for improved diagnostics formatting
   along with ``--color`` and ``--no-color`` for colorized output to be forced (or explicitly disabled).


Bugfixes:
 * Code Generator: Defensively pad allocation of creationCode and runtimeCode to multiples of 32 bytes.
 * Commandline Interface: Allow yul optimizer only for strict assembly.
 * Parser: Disallow empty import statements.
 * Type Checker: Disallow mappings with data locations other than ``storage``.
 * Type Checker: Fix internal error when a struct array index does not fit into a uint256.
 * Type System: Properly report packed encoded size for arrays and structs (mostly unused until now).


Build System:
 * Add support for continuous fuzzing via Google oss-fuzz
 * SMT: If using Z3, require version 4.6.0 or newer.
 * Soltest: Add parser that is used in the file-based unit test environment.
 * Ubuntu PPA Packages: Use CVC4 as SMT solver instead of Z3


### 0.5.3 (2019-01-22)

Language Features:
 * Provide access to creation and runtime code of contracts via ``type(C).creationCode`` / ``type(C).runtimeCode``.


Compiler Features:
 * Control Flow Graph: Warn about unreachable code.
 * SMTChecker: Support basic typecasts without truncation.
 * SMTChecker: Support external function calls and erase all knowledge regarding storage variables and references.


Bugfixes:
 * Emscripten: Split simplification rule initialization up further to work around issues with soljson.js in some browsers.
 * Type Checker: Disallow calldata structs until implemented.
 * Type Checker: Return type error if fixed point encoding is attempted instead of throwing ``UnimplementedFeatureError``.
 * Yul: Check that arguments to ``dataoffset`` and ``datasize`` are literals at parse time and properly take this into account in the optimizer.
 * Yul: Parse number literals for detecting duplicate switch cases.
 * Yul: Require switch cases to have the same type.


Build System:
 * Emscripten: Upgrade to emscripten 1.38.8 on travis and circleci.


### 0.5.2 (2018-12-19)

Language Features:
 * Control Flow Graph: Detect every access to uninitialized storage pointers.


Compiler Features:
 * Inline Assembly: Improve error messages around invalid function argument count.
 * Code Generator: Only check callvalue once if all functions are non-payable.
 * Code Generator: Use codecopy for string constants more aggressively.
 * Code Generator: Use binary search for dispatch function if more efficient. The size/speed tradeoff can be tuned using ``--optimize-runs``.
 * SMTChecker: Support mathematical and cryptographic functions in an uninterpreted way.
 * SMTChecker: Support one-dimensional mappings.
 * Standard JSON Interface: Disallow unknown keys in standard JSON input.
 * Standard JSON Interface: Only run code generation if it has been requested. This could lead to unsupported feature errors only being reported at the point where you request bytecode.
 * Static Analyzer: Do not warn about unused variables or state mutability for functions with an empty body.
 * Type Checker: Add an additional reason to be displayed when type conversion fails.
 * Yul: Support object access via ``datasize``, ``dataoffset`` and ``datacopy`` in standalone assembly mode.


Bugfixes:
 * Standard JSON Interface: Report specific error message for json input errors instead of internal compiler error.


Build System:
 * Replace the trusty PPA build by a static build on cosmic that is used for the trusty package instead.
 * Remove support for Visual Studio 2015.


### 0.5.1 (2018-12-03)

Language Features:
 * Allow mapping type for parameters and return variables of public and external library functions.
 * Allow public functions to override external functions.

Compiler Features:
 * Code generator: Do not perform redundant double cleanup on unsigned integers when loading from calldata.
 * Commandline interface: Experimental ``--optimize`` option for assembly mode (``--strict-assembly`` and ``--yul``).
 * SMTChecker: SMTLib2 queries and responses passed via standard JSON compiler interface.
 * SMTChecker: Support ``msg``, ``tx`` and ``block`` member variables.
 * SMTChecker: Support ``gasleft()`` and ``blockhash()`` functions.
 * SMTChecker: Support internal bound function calls.
 * Yul: Support Yul objects in ``--assemble``, ``--strict-assembly`` and ``--yul`` commandline options.

Bugfixes:
 * Assembly output: Do not mix in/out jump annotations with arguments.
 * Commandline interface: Fix crash when using ``--ast`` on empty runtime code.
 * Code Generator: Annotate jump from calldata decoder to function as "jump in".
 * Code Generator: Fix internal error related to state variables of function type access via base contract name.
 * Optimizer: Fix nondeterminism bug related to the boost version and constants representation. The bug only resulted in less optimal but still correct code because the generated routine is always verified to be correct.
 * Type Checker: Properly detect different return types when overriding an external interface function with a public contract function.
 * Type Checker: Disallow struct return types for getters of public state variables unless the new ABI encoder is active.
 * Type Checker: Fix internal compiler error when a field of a struct used as a parameter in a function type has a non-existent type.
 * Type Checker: Disallow functions ``sha3`` and ``suicide`` also without a function call.
 * Type Checker: Fix internal compiler error with ``super`` when base contract function is not implemented.
 * Type Checker: Fixed internal error when trying to create abstract contract in some cases.
 * Type Checker: Fixed internal error related to double declaration of events.
 * Type Checker: Disallow inline arrays of mapping type.
 * Type Checker: Consider abstract function to be implemented by public state variable.

Build System:
 * CMake: LLL is not built anymore by default. Must configure it with CMake as `-DLLL=ON`.
 * Docker: Includes both Scratch and Alpine images.
 * Emscripten: Upgrade to Emscripten SDK 1.37.21 and boost 1.67.

Solc-Js:
 * Fix handling of standard-json in the commandline executable.
 * Remove support of nodejs 4.


### 0.5.0 (2018-11-13)

How to update your code:
 * Change every ``.call()`` to a ``.call("")`` and every ``.call(signature, a, b, c)`` to use ``.call(abi.encodeWithSignature(signature, a, b, c))`` (the last one only works for value types).
 * Change every ``keccak256(a, b, c)`` to ``keccak256(abi.encodePacked(a, b, c))``.
 * Add ``public`` to every function and ``external`` to every fallback or interface function that does not specify its visibility already.
 * Make your fallback functions ``external``.
 * Explicitly state the data location for all variables of struct, array or mapping types (including function parameters), e.g. change ``uint[] x = m_x`` to ``uint[] storage x = m_x``. Note that ``external`` functions require parameters with a data location of ``calldata``.
 * Explicitly convert values of contract type to addresses before using an ``address`` member. Example: if ``c`` is a contract, change ``c.transfer(...)`` to ``address(c).transfer(...)``.
 * Declare variables and especially function arguments as ``address payable``, if you want to call ``transfer`` on them.

Breaking Changes:
 * ABI Encoder: Properly pad data from calldata (``msg.data`` and external function parameters). Use ``abi.encodePacked`` for unpadded encoding.
 * C API (``libsolc`` / raw ``soljson.js``): Removed the ``version``, ``license``, ``compileSingle``, ``compileJSON``, ``compileJSONCallback`` methods
   and replaced them with the ``solidity_license``, ``solidity_version`` and ``solidity_compile`` methods.
 * Code Generator: Signed right shift uses proper arithmetic shift, i.e. rounding towards negative infinity. Warning: this may silently change the semantics of existing code!
 * Code Generator: Revert at runtime if calldata is too short or points out of bounds. This is done inside the ``ABI decoder`` and therefore also applies to ``abi.decode()``.
 * Code Generator: Use ``STATICCALL`` for ``pure`` and ``view`` functions. This was already the case in the experimental 0.5.0 mode.
 * Commandline interface: Remove obsolete ``--formal`` option.
 * Commandline interface: Rename the ``--julia`` option to ``--yul``.
 * Commandline interface: Require ``-`` if standard input is used as source.
 * Commandline interface: Use hash of library name for link placeholder instead of name itself.
 * Compiler interface: Disallow remappings with empty prefix.
 * Control Flow Analyzer: Consider mappings as well when checking for uninitialized return values.
 * Control Flow Analyzer: Turn warning about returning uninitialized storage pointers into an error.
 * General: ``continue`` in a ``do...while`` loop jumps to the condition (it used to jump to the loop body). Warning: this may silently change the semantics of existing code.
 * General: Disallow declaring empty structs.
 * General: Disallow raw ``callcode`` (was already deprecated in 0.4.12). It is still possible to use it via inline assembly.
 * General: Disallow ``var`` keyword.
 * General: Disallow ``sha3`` and ``suicide`` aliases.
 * General: Disallow the ``throw`` statement. This was already the case in the experimental 0.5.0 mode.
 * General: Disallow the ``years`` unit denomination (was already deprecated in 0.4.24)
 * General: Introduce ``emit`` as a keyword instead of parsing it as identifier.
 * General: New keywords: ``calldata`` and ``constructor``
 * General: New reserved keywords: ``alias``, ``apply``, ``auto``, ``copyof``, ``define``, ``immutable``,
   ``implements``, ``macro``, ``mutable``, ``override``, ``partial``, ``promise``, ``reference``, ``sealed``,
   ``sizeof``, ``supports``, ``typedef`` and ``unchecked``.
 * General: Remove assembly instruction aliases ``sha3`` and ``suicide``
 * General: C99-style scoping rules are enforced now. This was already the case in the experimental 0.5.0 mode.
 * General: Disallow combining hex numbers with unit denominations (e.g. ``0x1e wei``). This was already the case in the experimental 0.5.0 mode.
 * JSON AST: Remove ``constant`` and ``payable`` fields (the information is encoded in the ``stateMutability`` field).
 * JSON AST: Replace the ``isConstructor`` field by a new ``kind`` field, which can be ``constructor``, ``fallback`` or ``function``.
 * Interface: Remove "clone contract" feature. The ``--clone-bin`` and ``--combined-json clone-bin`` commandline options are not available anymore.
 * Name Resolver: Do not exclude public state variables when looking for conflicting declarations.
 * Optimizer: Remove the no-op ``PUSH1 0 NOT AND`` sequence.
 * Parser: Disallow trailing dots that are not followed by a number.
 * Parser: Remove ``constant`` as function state mutability modifier.
 * Parser: Disallow uppercase X in hex number literals
 * Type Checker: Disallow assignments between tuples with different numbers of components. This was already the case in the experimental 0.5.0 mode.
 * Type Checker: Disallow values for constants that are not compile-time constants. This was already the case in the experimental 0.5.0 mode.
 * Type Checker: Disallow arithmetic operations for boolean variables.
 * Type Checker: Disallow tight packing of literals. This was already the case in the experimental 0.5.0 mode.
 * Type Checker: Disallow calling base constructors without parentheses. This was already the case in the experimental 0.5.0 mode.
 * Type Checker: Disallow conversions between ``bytesX`` and ``uintY`` of different size.
 * Type Checker: Disallow conversions between unrelated contract types. Explicit conversion via ``address`` can still achieve it.
 * Type Checker: Disallow empty return statements for functions with one or more return values.
 * Type Checker: Disallow empty tuple components. This was partly already the case in the experimental 0.5.0 mode.
 * Type Checker: Disallow multi-variable declarations with mismatching number of values. This was already the case in the experimental 0.5.0 mode.
 * Type Checker: Disallow specifying base constructor arguments multiple times in the same inheritance hierarchy. This was already the case in the experimental 0.5.0 mode.
 * Type Checker: Disallow calling constructor with wrong argument count. This was already the case in the experimental 0.5.0 mode.
 * Type Checker: Disallow uninitialized storage variables. This was already the case in the experimental 0.5.0 mode.
 * Type Checker: Detecting cyclic dependencies in variables and structs is limited in recursion to 256.
 * Type Checker: Require explicit data location for all variables, including function parameters. This was partly already the case in the experimental 0.5.0 mode.
 * Type Checker: Only accept a single ``bytes`` type for ``.call()`` (and family), ``keccak256()``, ``sha256()`` and ``ripemd160()``.
 * Type Checker: Fallback function must be external. This was already the case in the experimental 0.5.0 mode.
 * Type Checker: Interface functions must be declared external. This was already the case in the experimental 0.5.0 mode.
 * Type Checker: Address members are not included in contract types anymore. An explicit conversion is now required before invoking an ``address`` member from a contract.
 * Type Checker: Disallow "loose assembly" syntax entirely. This means that jump labels, jumps and non-functional instructions cannot be used anymore.
 * Type System: Disallow explicit and implicit conversions from decimal literals to ``bytesXX`` types.
 * Type System: Disallow explicit and implicit conversions from hex literals to ``bytesXX`` types of different size.
 * Type System: Distinguish between payable and non-payable address types.
 * View Pure Checker: Disallow ``msg.value`` in (or introducing it via a modifier to) a non-payable function.
 * Remove obsolete ``std`` directory from the Solidity repository. This means accessing ``https://github.com/ethereum/solidity/blob/develop/std/*.sol`` (or ``https://github.com/ethereum/solidity/std/*.sol`` in Remix) will not be possible.
 * References Resolver: Turn missing storage locations into an error. This was already the case in the experimental 0.5.0 mode.
 * Syntax Checker: Disallow functions without implementation to use modifiers. This was already the case in the experimental 0.5.0 mode.
 * Syntax Checker: Named return values in function types are an error.
 * Syntax Checker: Strictly require visibility specifier for functions. This was already the case in the experimental 0.5.0 mode.
 * Syntax Checker: Disallow unary ``+``. This was already the case in the experimental 0.5.0 mode.
 * Syntax Checker: Disallow single statement variable declaration inside if/while/for bodies that are not blocks.
 * View Pure Checker: Strictly enforce state mutability. This was already the case in the experimental 0.5.0 mode.

Language Features:
 * General: Add ``staticcall`` to ``address``.
 * General: Allow appending ``calldata`` keyword to types, to explicitly specify data location for arguments of external functions.
 * General: Support ``pop()`` for storage arrays.
 * General: Scoping rules now follow the C99-style.
 * General: Allow ``enum``s in interfaces.
 * General: Allow ``mapping`` storage pointers as arguments and return values in all internal functions.
 * General: Allow ``struct``s in interfaces.
 * General: Provide access to the ABI decoder through ``abi.decode(bytes memory data, (...))``.
 * General: Disallow zero length for fixed-size arrays.
 * Parser: Accept the ``address payable`` type during parsing.

Compiler Features:
 * Build System: Support for Mojave version of macOS added.
 * Code Generator: ``CREATE2`` instruction has been updated to match EIP1014 (aka "Skinny CREATE2"). It also is accepted as part of Constantinople.
 * Code Generator: ``EXTCODEHASH`` instruction has been added based on EIP1052.
 * Type Checker: Nicer error message when trying to reference overloaded identifiers in inline assembly.
 * Type Checker: Show named argument in case of error.
 * Type System: IntegerType is split into IntegerType and AddressType internally.
 * Tests: Determine transaction status during IPC calls.
 * Code Generator: Allocate and free local variables according to their scope.
 * Removed ``pragma experimental "v0.5.0";``.
 * Syntax Checker: Improved error message for lookup in function types.
 * Name Resolver: Updated name suggestion look up function to take into account length of the identifier: 1: no search, 2-3: at most one change, 4-: at most two changes
 * SMTChecker: Support calls to internal functions that return none or a single value.

Bugfixes:
 * Build System: Support versions of CVC4 linked against CLN instead of GMP. In case of compilation issues due to the experimental SMT solver support, the solvers can be disabled when configuring the project with CMake using ``-DUSE_CVC4=OFF`` or ``-DUSE_Z3=OFF``.
 * Tests: Fix chain parameters to make ipc tests work with newer versions of cpp-ethereum.
 * Code Generator: Fix allocation of byte arrays (zeroed out too much memory).
 * Code Generator: Properly handle negative number literals in ABIEncoderV2.
 * Code Generator: Do not crash on using a length of zero for multidimensional fixed-size arrays.
 * Commandline Interface: Correctly handle paths with backslashes on windows.
 * Control Flow Analyzer: Ignore unimplemented functions when detecting uninitialized storage pointer returns.
 * Fix NatSpec json output for `@notice` and `@dev` tags on contract definitions.
 * Optimizer: Correctly estimate gas costs of constants for special cases.
 * Optimizer: Fix simplification rule initialization bug that appeared on some emscripten platforms.
 * References Resolver: Do not crash on using ``_slot`` and ``_offset`` suffixes on their own.
 * References Resolver: Enforce ``storage`` as data location for mappings.
 * References Resolver: Properly handle invalid references used together with ``_slot`` and ``_offset``.
 * References Resolver: Report error instead of assertion fail when FunctionType has an undeclared type as parameter.
 * References Resolver: Fix high CPU usage when using large variable names issue. Only suggest similar name if identifiers shorter than 80 characters.
 * Type Checker: Default data location for type conversions (e.g. from literals) is memory and not storage.
 * Type Checker: Disallow assignments to mappings within tuple assignments as well.
 * Type Checker: Disallow packed encoding of arrays of structs.
 * Type Checker: Allow assignments to local variables of mapping types.
 * Type Checker: Consider fixed size arrays when checking for recursive structs.
 * Type Checker: Fix crashes in erroneous tuple assignments in which the type of the right hand side cannot be determined.
 * Type Checker: Fix freeze for negative fixed-point literals very close to ``0``, such as ``-1e-100``.
 * Type Checker: Dynamic types as key for public mappings return error instead of assertion fail.
 * Type Checker: Fix internal error when array index value is too large.
 * Type Checker: Fix internal error when fixed-size array is too large to be encoded.
 * Type Checker: Fix internal error for array type conversions.
 * Type Checker: Fix internal error when array index is not an unsigned.
 * Type System: Allow arbitrary exponents for literals with a mantissa of zero.
 * Parser: Fix incorrect source location for nameless parameters.
 * Command Line Interface: Fix internal error when compiling stdin with no content and --ast option.


### 0.4.26 (2019-04-29)

Important Bugfixes:
 * Code Generator: Fix initialization routine of uninitialized internal function pointers in constructor context.
 * Type System: Use correct type name for contracts in event parameters when used in libraries. This affected code generation.

Bugfixes:
 * ABIEncoderV2: Refuse to generate code that is known to be potentially buggy.
 * General: Split rule list such that JavaScript environments with small stacks can use the compiler.

Note: The above changes are not included in 0.5.0, because they were backported.


### 0.4.25 (2018-09-12)

Important Bugfixes:
 * Code Generator: Properly perform cleanup for exponentiation and non-256 bit types.
 * Type Checker: Report error when using indexed structs in events with experimental ABIEncoderV2. This used to log wrong values.
 * Type Checker: Report error when using structs in events without experimental ABIEncoderV2. This used to crash or log the wrong values.
 * Parser: Consider all unicode line terminators (LF, VF, FF, CR, NEL, LS, PS) for single-line comments
   and string literals. They are invalid in strings and will end comments.
 * Parser: Disallow unterminated multi-line comments at the end of input.
 * Parser: Treat ``/** /`` as unterminated multi-line comment.

### 0.4.24 (2018-05-16)

Language Features:
 * Code Generator: Use native shift instructions on target Constantinople.
 * General: Allow multiple variables to be declared as part of a tuple assignment, e.g. ``(uint a, uint b) = ...``.
 * General: Remove deprecated ``constant`` as function state modifier from documentation and tests (but still leave it as a valid feature).
 * Type Checker: Deprecate the ``years`` unit denomination and raise a warning for it (or an error as experimental 0.5.0 feature).
 * Type Checker: Make literals (without explicit type casting) an error for tight packing as experimental 0.5.0 feature.
 * Type Checker: Warn about wildcard tuple assignments (this will turn into an error with version 0.5.0).
 * Type Checker: Warn when ``keccak256``, ``sha256`` and ``ripemd160`` are not used with a single bytes argument (suggest to use ``abi.encodePacked(...)``). This will turn into an error with version 0.5.0.

Compiler Features:
 * Build System: Update internal dependency of jsoncpp to 1.8.4, which introduces more strictness and reduces memory usage.
 * Control Flow Graph: Add Control Flow Graph as analysis structure.
 * Control Flow Graph: Warn about returning uninitialized storage pointers.
 * Gas Estimator: Only explore paths with higher gas costs. This reduces accuracy but greatly improves the speed of gas estimation.
 * Optimizer: Remove unnecessary masking of the result of known short instructions (``ADDRESS``, ``CALLER``, ``ORIGIN`` and ``COINBASE``).
 * Parser: Display nicer error messages by showing the actual tokens and not internal names.
 * Parser: Use the entire location of the token instead of only its starting position as source location for parser errors.
 * SMT Checker: Support state variables of integer and bool type.

Bugfixes:
 * Code Generator: Fix ``revert`` with reason coming from a state or local string variable.
 * Type Checker: Show proper error when trying to ``emit`` a non-event.
 * Type Checker: Warn about empty tuple components (this will turn into an error with version 0.5.0).
 * Type Checker: The ABI encoding functions are pure and thus can be used for constants.

### 0.4.23 (2018-04-19)

Features:
 * Build system: Support Ubuntu Bionic.
 * SMTChecker: Integration with CVC4 SMT solver
 * Syntax Checker: Warn about functions named "constructor".

Bugfixes:
 * Type Checker: Improve error message for failed function overload resolution.
 * Type Checker: Do not complain about new-style constructor and fallback function to have the same name.
 * Type Checker: Detect multiple constructor declarations in the new syntax and old syntax.
 * Type Checker: Explicit conversion of ``bytesXX`` to ``contract`` is properly disallowed.

### 0.4.22 (2018-04-16)

Features:
 * Code Generator: Initialize arrays without using ``msize()``.
 * Code Generator: More specialized and thus optimized implementation for ``x.push(...)``
 * Commandline interface: Error when missing or inaccessible file detected. Suppress it with the ``--ignore-missing`` flag.
 * Constant Evaluator: Fix evaluation of single element tuples.
 * General: Add encoding routines ``abi.encodePacked``, ``abi.encode``, ``abi.encodeWithSelector`` and ``abi.encodeWithSignature``.
 * General: Add global function ``gasleft()`` and deprecate ``msg.gas``.
 * General: Add global function ``blockhash(uint)`` and deprecate ``block.hash(uint)``.
 * General: Allow providing reason string for ``revert()`` and ``require()``.
 * General: Introduce new constructor syntax using the ``constructor`` keyword as experimental 0.5.0 feature.
 * General: Limit the number of errors output in a single run to 256.
 * General: Support accessing dynamic return data in post-byzantium EVMs.
 * General: Allow underscores in numeric and hex literals to separate thousands and quads.
 * Inheritance: Error when using empty parentheses for base class constructors that require arguments as experimental 0.5.0 feature.
 * Inheritance: Error when using no parentheses in modifier-style constructor calls as experimental 0.5.0 feature.
 * Interfaces: Allow overriding external functions in interfaces with public in an implementing contract.
 * Optimizer: Optimize ``SHL`` and ``SHR`` only involving constants (Constantinople only).
 * Optimizer: Remove useless ``SWAP1`` instruction preceding a commutative instruction (such as ``ADD``, ``MUL``, etc).
 * Optimizer: Replace comparison operators (``LT``, ``GT``, etc) with opposites if preceded by ``SWAP1``, e.g. ``SWAP1 LT`` is replaced with ``GT``.
 * Optimizer: Optimize across ``mload`` if ``msize()`` is not used.
 * Static Analyzer: Error on duplicated super constructor calls as experimental 0.5.0 feature.
 * Syntax Checker: Issue warning for empty structs (or error as experimental 0.5.0 feature).
 * Syntax Checker: Warn about modifiers on functions without implementation (this will turn into an error with version 0.5.0).
 * Syntax Tests: Add source locations to syntax test expectations.
 * Type Checker: Improve documentation and warnings for accessing contract members inherited from ``address``.

Bugfixes:
 * Code Generator: Allow ``block.blockhash`` without being called.
 * Code Generator: Do not include internal functions in the runtime bytecode which are only referenced in the constructor.
 * Code Generator: Properly skip unneeded storage array cleanup when not reducing length.
 * Code Generator: Bugfix in modifier lookup in libraries.
 * Code Generator: Implement packed encoding of external function types.
 * Code Generator: Treat empty base constructor argument list as not provided.
 * Code Generator: Properly force-clean bytesXX types for shortening conversions.
 * Commandline interface: Fix error messages for imported files that do not exist.
 * Commandline interface: Support ``--evm-version constantinople`` properly.
 * DocString Parser: Fix error message for empty descriptions.
 * Gas Estimator: Correctly ignore costs of fallback function for other functions.
 * JSON AST: Remove storage qualifier for type name strings.
 * Parser: Fix internal compiler error when parsing ``var`` declaration without identifier.
 * Parser: Fix parsing of getters for function type variables.
 * Standard JSON: Support ``constantinople`` as ``evmVersion`` properly.
 * Static Analyzer: Fix non-deterministic order of unused variable warnings.
 * Static Analyzer: Invalid arithmetic with constant expressions causes errors.
 * Type Checker: Fix detection of recursive structs.
 * Type Checker: Fix asymmetry bug when comparing with literal numbers.
 * Type System: Improve error message when attempting to shift by a fractional amount.
 * Type System: Make external library functions accessible.
 * Type System: Prevent encoding of weird types.
 * Type System: Restrict rational numbers to 4096 bits.

### 0.4.21 (2018-03-07)

Features:
 * Code Generator: Assert that ``k != 0`` for ``mulmod(a, b, k)`` and ``addmod(a, b, k)`` as experimental 0.5.0 feature.
 * Code Generator: Do not retain any gas in calls (except if EVM version is set to homestead).
 * Code Generator: Use ``STATICCALL`` opcode for calling ``view`` and ``pure`` functions as experimental 0.5.0 feature.
 * General: C99/C++-style scoping rules (instead of JavaScript function scoping) take effect as experimental v0.5.0 feature.
 * General: Improved messaging when error spans multiple lines of a sourcefile
 * General: Support and recommend using ``emit EventName();`` to call events explicitly.
 * Inline Assembly: Enforce strict mode as experimental 0.5.0 feature.
 * Interface: Provide ability to select target EVM version (homestead or byzantium, with byzantium being the default).
 * Standard JSON: Reject badly formatted invalid JSON inputs.
 * Type Checker: Disallow uninitialized storage pointers as experimental 0.5.0 feature.
 * Syntax Analyser: Do not warn about experimental features if they do not concern code generation.
 * Syntax Analyser: Do not warn about ``pragma experimental "v0.5.0"`` and do not set the experimental flag in the bytecode for this.
 * Syntax Checker: Mark ``throw`` as an error as experimental 0.5.0 feature.
 * Syntax Checker: Issue error if no visibility is specified on contract functions as experimental 0.5.0 feature.
 * Syntax Checker: Issue warning when using overloads of ``address`` on contract instances.
 * Type Checker: disallow combining hex numbers and unit denominations as experimental 0.5.0 feature.

Bugfixes:
 * Assembly: Raise error on oversized number literals in assembly.
 * JSON-AST: Add "documentation" property to function, event and modifier definition.
 * Resolver: Properly determine shadowing for imports with aliases.
 * Standalone Assembly: Do not ignore input after closing brace of top level block.
 * Standard JSON: Catch errors properly when invalid "sources" are passed.
 * Standard JSON: Ensure that library addresses supplied are of correct length and hex prefixed.
 * Type Checker: Properly detect which array and struct types are unsupported by the old ABI encoder.
 * Type Checker: Properly warn when using ``_offset`` and ``_slot`` for constants in inline assembly.
 * Commandline interface: throw error if option is unknown

### 0.4.20 (2018-02-14)

Features:
 * Code Generator: Prevent non-view functions in libraries from being called
   directly (as opposed to via delegatecall).
 * Commandline interface: Support strict mode of assembly (disallowing jumps,
   instructional opcodes, etc) with the ``--strict-assembly`` switch.
 * Inline Assembly: Issue warning for using jump labels (already existed for jump instructions).
 * Inline Assembly: Support some restricted tokens (return, byte, address) as identifiers in Iulia mode.
 * Optimiser: Replace ``x % 2**i`` by ``x & (2**i-1)``.
 * Resolver: Continue resolving references after the first error.
 * Resolver: Suggest alternative identifiers if a given identifier is not found.
 * SMT Checker: Take if-else branch conditions into account in the SMT encoding of the program
   variables.
 * Syntax Checker: Deprecate the ``var`` keyword (and mark it an error as experimental 0.5.0 feature).
 * Type Checker: Allow `this.f.selector` to be a pure expression.
 * Type Checker: Issue warning for using ``public`` visibility for interface functions.
 * Type Checker: Limit the number of warnings raised for creating abstract contracts.

Bugfixes:
 * Error Output: Truncate huge number literals in the middle to avoid output blow-up.
 * Parser: Disallow event declarations with no parameter list.
 * Standard JSON: Populate the ``sourceLocation`` field in the error list.
 * Standard JSON: Properly support contract and library file names containing a colon (such as URLs).
 * Type Checker: Suggest the experimental ABI encoder if using ``struct``s as function parameters
   (instead of an internal compiler error).
 * Type Checker: Improve error message for wrong struct initialization.

### 0.4.19 (2017-11-30)

Features:
 * Code Generator: New ABI decoder which supports structs and arbitrarily nested
   arrays and checks input size (activate using ``pragma experimental ABIEncoderV2;``).
 * General: Allow constant variables to be used as array length.
 * Inline Assembly: ``if`` statement.
 * Standard JSON: Support the ``outputSelection`` field for selective compilation of target artifacts.
 * Syntax Checker: Turn the usage of ``callcode`` into an error as experimental 0.5.0 feature.
 * Type Checker: Improve address checksum warning.
 * Type Checker: More detailed errors for invalid array lengths (such as division by zero).

Bugfixes:

### 0.4.18 (2017-10-18)

Features:
 * Code Generator: Always use all available gas for calls as experimental 0.5.0 feature
   (previously, some amount was retained in order to work in pre-Tangerine-Whistle
   EVM versions)
 * Parser: Better error message for unexpected trailing comma in parameter lists.
 * Standard JSON: Support the ``outputSelection`` field for selective compilation of supplied sources.
 * Syntax Checker: Unary ``+`` is now a syntax error as experimental 0.5.0 feature.
 * Type Checker: Disallow non-pure constant state variables as experimental 0.5.0 feature.
 * Type Checker: Do not add members of ``address`` to contracts as experimental 0.5.0 feature.
 * Type Checker: Force interface functions to be external as experimental 0.5.0 feature.
 * Type Checker: Require ``storage`` or ``memory`` keyword for local variables as experimental 0.5.0 feature.
 * Compiler Interface: Better formatted error message for long source snippets

Bugfixes:
 * Code Generator: Allocate one byte per memory byte array element instead of 32.
 * Code Generator: Do not accept data with less than four bytes (truncated function
   signature) for regular function calls - fallback function is invoked instead.
 * Optimizer: Remove unused stack computation results.
 * Parser: Fix source location of VariableDeclarationStatement.
 * Type Checker: Allow ``gas`` in view functions.
 * Type Checker: Do not mark event parameters as shadowing state variables.
 * Type Checker: Prevent duplicate event declarations.
 * Type Checker: Properly check array length and don't rely on an assertion in code generation.
 * Type Checker: Properly support overwriting members inherited from ``address`` in a contract
   (such as ``balance``, ``transfer``, etc.)
 * Type Checker: Validate each number literal in tuple expressions even if they are not assigned from.

### 0.4.17 (2017-09-21)

Features:
 * Assembly Parser: Support multiple assignment (``x, y := f()``).
 * Code Generator: Keep a single copy of encoding functions when using the experimental "ABIEncoderV2".
 * Code Generator: Partial support for passing ``structs`` as arguments and return parameters (requires ``pragma experimental ABIEncoderV2;`` for now).
 * General: Support ``pragma experimental "v0.5.0";`` to activate upcoming breaking changes.
 * General: Added ``.selector`` member on external function types to retrieve their signature.
 * Optimizer: Add new optimization step to remove unused ``JUMPDEST``s.
 * Static Analyzer: Warn when using deprecated builtins ``sha3`` and ``suicide``
   (replaced by ``keccak256`` and ``selfdestruct``, introduced in 0.4.2 and 0.2.0, respectively).
 * Syntax Checker: Warn if no visibility is specified on contract functions.
 * Type Checker: Display helpful warning for unused function arguments/return parameters.
 * Type Checker: Do not show the same error multiple times for events.
 * Type Checker: Greatly reduce the number of duplicate errors shown for duplicate constructors and functions.
 * Type Checker: Warn on using literals as tight packing parameters in ``keccak256``, ``sha3``, ``sha256`` and ``ripemd160``.
 * Type Checker: Enforce ``view`` and ``pure``.
 * Type Checker: Enforce ``view`` / ``constant`` with error as experimental 0.5.0 feature.
 * Type Checker: Enforce fallback functions to be ``external`` as experimental 0.5.0 feature.

Bugfixes:
 * ABI JSON: Include all overloaded events.
 * Parser: Crash fix related to parseTypeName.
 * Type Checker: Allow constant byte arrays.

### 0.4.16 (2017-08-24)

Features:
 * ABI JSON: Include new field ``stateMutability`` with values ``pure``, ``view``,
   ``nonpayable`` and ``payable``.
 * Analyzer: Experimental partial support for Z3 SMT checker ("SMTChecker").
 * Build System: Shared libraries (``libsolutil``, ``libevmasm``, ``libsolidity``
   and ``liblll``) are no longer produced during the build process.
 * Code generator: Experimental new implementation of ABI encoder that can
   encode arbitrarily nested arrays ("ABIEncoderV2")
 * Metadata: Store experimental flag in metadata CBOR.
 * Parser: Display previous visibility specifier in error if multiple are found.
 * Parser: Introduce ``pure`` and ``view`` keyword for functions,
   ``constant`` remains an alias for ``view`` and pureness is not enforced yet,
   so use with care.
 * Static Analyzer: Warn about large storage structures.
 * Syntax Checker: Support ``pragma experimental <feature>;`` to turn on
   experimental features.
 * Type Checker: More detailed error message for invalid overrides.
 * Type Checker: Warn about shifting a literal.

Bugfixes:
 * Assembly Parser: Be more strict about number literals.
 * Assembly Parser: Limit maximum recursion depth.
 * Parser: Enforce commas between array and tuple elements.
 * Parser: Limit maximum recursion depth.
 * Type Checker: Crash fix related to ``using``.
 * Type Checker: Disallow constructors in libraries.
 * Type Checker: Reject the creation of interface contracts using the ``new`` statement.

### 0.4.15 (2017-08-08)

Features:
 * Type Checker: Show unimplemented function if trying to instantiate an abstract class.

Bugfixes:
 * Code Generator: ``.delegatecall()`` should always return execution outcome.
 * Code Generator: Provide "new account gas" for low-level ``callcode`` and ``delegatecall``.
 * Type Checker: Constructors must be implemented if declared.
 * Type Checker: Disallow the ``.gas()`` modifier on ``ecrecover``, ``sha256`` and ``ripemd160``.
 * Type Checker: Do not mark overloaded functions as shadowing other functions.
 * Type Checker: Internal library functions must be implemented if declared.

### 0.4.14 (2017-07-31)

Features:
 * C API (``jsonCompiler``): Export the ``license`` method.
 * Code Generator: Optimise the fallback function, by removing a useless jump.
 * Inline Assembly: Show useful error message if trying to access calldata variables.
 * Inline Assembly: Support variable declaration without initial value (defaults to 0).
 * Metadata: Only include files which were used to compile the given contract.
 * Type Checker: Disallow value transfers to contracts without a payable fallback function.
 * Type Checker: Include types in explicit conversion error message.
 * Type Checker: Raise proper error for arrays too large for ABI encoding.
 * Type checker: Warn if using ``this`` in a constructor.
 * Type checker: Warn when existing symbols, including builtins, are overwritten.

Bugfixes:
 * Code Generator: Properly clear return memory area for ecrecover.
 * Type Checker: Fix crash for some assignment to non-lvalue.
 * Type Checker: Fix invalid "specify storage keyword" warning for reference members of structs.
 * Type Checker: Mark modifiers as internal.
 * Type Checker: Re-allow multiple mentions of the same modifier per function.


### 0.4.13 (2017-07-06)

Features:
 * Syntax Checker: Deprecated "throw" in favour of require(), assert() and revert().
 * Type Checker: Warn if a local storage reference variable does not explicitly use the keyword ``storage``.

Bugfixes:
 * Code Generator: Correctly unregister modifier variables.
 * Compiler Interface: Only output AST if analysis was successful.
 * Error Output: Do not omit the error type.

### 0.4.12 (2017-07-03)

Features:
 * Assembly: Add ``CREATE2`` (EIP86), ``STATICCALL`` (EIP214), ``RETURNDATASIZE`` and ``RETURNDATACOPY`` (EIP211) instructions.
 * Assembly: Display auxiliary data in the assembly output.
 * Assembly: Renamed ``SHA3`` to ``KECCAK256``.
 * AST: export all attributes to JSON format.
 * C API (``jsonCompiler``): Use the Standard JSON I/O internally.
 * Code Generator: Added the Whiskers template system.
 * Inline Assembly: ``for`` and ``switch`` statements.
 * Inline Assembly: Function definitions and function calls.
 * Inline Assembly: Introduce ``keccak256`` as an opcode. ``sha3`` is still a valid alias.
 * Inline Assembly: Present proper error message when not supplying enough arguments to a functional
   instruction.
 * Inline Assembly: Warn when instructions shadow Solidity variables.
 * Inline Assembly: Warn when using ``jump``s.
 * Remove obsolete Why3 output.
 * Type Checker: Enforce strict UTF-8 validation.
 * Type Checker: Warn about copies in storage that might overwrite unexpectedly.
 * Type Checker: Warn about type inference from literal numbers.
 * Static Analyzer: Warn about deprecation of ``callcode``.

Bugfixes:
 * Assembly: mark ``MLOAD`` to have side effects in the optimiser.
 * Code Generator: Fix ABI encoding of empty literal string.
 * Code Generator: Fix negative stack size checks.
 * Code generator: Use ``REVERT`` instead of ``INVALID`` for generated input validation routines.
 * Inline Assembly: Enforce function arguments when parsing functional instructions.
 * Optimizer: Disallow optimizations involving ``MLOAD`` because it changes ``MSIZE``.
 * Static Analyzer: Unused variable warnings no longer issued for variables used inside inline assembly.
 * Type Checker: Fix address literals not being treated as compile-time constants.
 * Type Checker: Fixed crash concerning non-callable types.
 * Type Checker: Fixed segfault with constant function parameters
 * Type Checker: Disallow comparisons between mapping and non-internal function types.
 * Type Checker: Disallow invoking the same modifier multiple times.
 * Type Checker: Do not treat strings that look like addresses as addresses.
 * Type Checker: Support valid, but incorrectly rejected UTF-8 sequences.

### 0.4.11 (2017-05-03)

Features:
 * Implement the Standard JSON Input / Output API
 * Support ``interface`` contracts.
 * C API (``jsonCompiler``): Add the ``compileStandard()`` method to process a Standard JSON I/O.
 * Commandline interface: Add the ``--standard-json`` parameter to process a Standard JSON I/O.
 * Commandline interface: Support ``--allow-paths`` to define trusted import paths. Note: the
   path(s) of the supplied source file(s) is always trusted.
 * Inline Assembly: Storage variable access using ``_slot`` and ``_offset`` suffixes.
 * Inline Assembly: Disallow blocks with unbalanced stack.
 * Static analyzer: Warn about statements without effects.
 * Static analyzer: Warn about unused local variables, parameters, and return parameters.
 * Syntax checker: issue deprecation warning for unary '+'

Bugfixes:
 * Assembly output: Implement missing AssemblyItem types.
 * Compiler interface: Fix a bug where source indexes could be inconsistent between Solidity compiled
   with different compilers (clang vs. gcc) or compiler settings. The bug was visible in AST
   and source mappings.
 * Gas Estimator: Reflect the most recent fee schedule.
 * Type system: Contract inheriting from base with unimplemented constructor should be abstract.
 * Optimizer: Number representation bug in the constant optimizer fixed.

### 0.4.10 (2017-03-15)

Features:
 * Add ``assert(condition)``, which throws if condition is false (meant for internal errors).
 * Add ``require(condition)``, which throws if condition is false (meant for invalid input).
 * Commandline interface: Do not overwrite files unless forced.
 * Introduce ``.transfer(value)`` for sending Ether.
 * Code generator: Support ``revert()`` to abort with rolling back, but not consuming all gas.
 * Inline assembly: Support ``revert`` (EIP140) as an opcode.
 * Parser: Support scientific notation in numbers (e.g. ``2e8`` and ``200e-2``).
 * Type system: Support explicit conversion of external function to address.
 * Type system: Warn if base of exponentiation is literal (result type might be unexpected).
 * Type system: Warn if constant state variables are not compile-time constants.

Bugfixes:
 * Commandline interface: Always escape filenames (replace ``/``, ``:`` and ``.`` with ``_``).
 * Commandline interface: Do not try creating paths ``.`` and ``..``.
 * Commandline interface: Allow long library names.
 * Parser: Disallow octal literals.
 * Type system: Fix a crash caused by continuing on fatal errors in the code.
 * Type system: Disallow compound assignment for tuples.
 * Type system: Detect cyclic dependencies between constants.
 * Type system: Disallow arrays with negative length.
 * Type system: Fix a crash related to invalid binary operators.
 * Type system: Disallow ``var`` declaration with empty tuple type.
 * Type system: Correctly convert function argument types to pointers for member functions.
 * Type system: Move privateness of constructor into AST itself.
 * Inline assembly: Charge one stack slot for non-value types during analysis.
 * Assembly output: Print source location before the operation it refers to instead of after.
 * Optimizer: Stop trying to optimize tricky constants after a while.

### 0.4.9 (2017-01-31)

Features:
 * Compiler interface: Contracts and libraries can be referenced with a ``file:`` prefix to make them unique.
 * Compiler interface: Report source location for "stack too deep" errors.
 * AST: Use deterministic node identifiers.
 * Inline assembly: introduce ``invalid`` (EIP141) as an opcode.
 * Type system: Introduce type identifier strings.
 * Type checker: Warn about invalid checksum for addresses and deduce type from valid ones.
 * Metadata: Do not include platform in the version number.
 * Metadata: Add option to store sources as literal content.
 * Code generator: Extract array utils into low-level functions.
 * Code generator: Internal errors (array out of bounds, etc.) now cause a reversion by using an invalid
   instruction (0xfe - EIP141) instead of an invalid jump. Invalid jump is still kept for explicit throws.

Bugfixes:
 * Code generator: Allow recursive structs.
 * Inline assembly: Disallow variables named like opcodes.
 * Type checker: Allow multiple events of the same name (but with different arities or argument types)
 * Natspec parser: Fix error with ``@param`` parsing and whitespace.

### 0.4.8 (2017-01-13)

Features:
 * Optimiser: Performance improvements.
 * Output: Print assembly in new standardized Solidity assembly format.

Bugfixes:
 * Remappings: Prefer longer context over longer prefix.
 * Type checker, code generator: enable access to events of base contracts' names.
 * Imports: ``import ".dir/a"`` is not a relative path.  Relative paths begin with directory ``.`` or ``..``.
 * Type checker, disallow inheritances of different kinds (e.g. a function and a modifier) of members of the same name

### 0.4.7 (2016-12-15)

Features:
 * Bitshift operators.
 * Type checker: Warn when ``msg.value`` is used in non-payable function.
 * Code generator: Inject the Swarm hash of a metadata file into the bytecode.
 * Code generator: Replace expensive memcpy precompile by simple assembly loop.
 * Optimizer: Some dead code elimination.

Bugfixes:
 * Code generator: throw if calling the identity precompile failed during memory (array) copying.
 * Type checker: string literals that are not valid UTF-8 cannot be converted to string type
 * Code generator: any non-zero value given as a boolean argument is now converted into 1.
 * AST Json Converter: replace ``VariableDefinitionStatement`` nodes with ``VariableDeclarationStatement``
 * AST Json Converter: fix the camel case in ``ElementaryTypeNameExpression``
 * AST Json Converter: replace ``public`` field with ``visibility`` in the function definition nodes

### 0.4.6 (2016-11-22)

Bugfixes:
 * Optimizer: Knowledge about state was not correctly cleared for JUMPDESTs (introduced in 0.4.5)

### 0.4.5 (2016-11-21)

Features:
 * Function types
 * Do-while loops: support for a ``do <block> while (<expr>);`` control structure
 * Inline assembly: support ``invalidJumpLabel`` as a jump label.
 * Type checker: now more eagerly searches for a common type of an inline array with mixed types
 * Code generator: generates a runtime error when an out-of-range value is converted into an enum type.

Bugfixes:

 * Inline assembly: calculate stack height warning correctly even when local variables are used.
 * Code generator: check for value transfer in non-payable constructors.
 * Parser: disallow empty enum definitions.
 * Type checker: disallow conversion between different enum types.
 * Interface JSON: do not include trailing new line.

### 0.4.4 (2016-10-31)

Bugfixes:
 * Type checker: forbid signed exponential that led to an incorrect use of EXP opcode.
 * Code generator: properly clean higher order bytes before storing in storage.

### 0.4.3 (2016-10-25)

Features:

 * Inline assembly: support both ``suicide`` and ``selfdestruct`` opcodes
   (note: ``suicide`` is deprecated).
 * Inline assembly: issue warning if stack is not balanced after block.
 * Include ``keccak256()`` as an alias to ``sha3()``.
 * Support shifting constant numbers.

Bugfixes:
 * Commandline interface: Disallow unknown options in ``solc``.
 * Name resolver: Allow inheritance of ``enum`` definitions.
 * Type checker: Proper type checking for bound functions.
 * Type checker: fixed crash related to invalid fixed point constants
 * Type checker: fixed crash related to invalid literal numbers.
 * Type checker: ``super.x`` does not look up ``x`` in the current contract.
 * Code generator: expect zero stack increase after ``super`` as an expression.
 * Code generator: fix an internal compiler error for ``L.Foo`` for ``enum Foo`` defined in library ``L``.
 * Code generator: allow inheritance of ``enum`` definitions.
 * Inline assembly: support the ``address`` opcode.
 * Inline assembly: fix parsing of assignment after a label.
 * Inline assembly: external variables of unsupported type (such as ``this``, ``super``, etc.)
   are properly detected as unusable.
 * Inline assembly: support variables within modifiers.
 * Optimizer: fix related to stale knowledge about SHA3 operations

### 0.4.2 (2016-09-17)

Bugfixes:

 * Code Generator: Fix library functions being called from payable functions.
 * Type Checker: Fixed a crash about invalid array types.
 * Code Generator: Fixed a call gas bug that became visible after
   version 0.4.0 for calls where the output is larger than the input.

### 0.4.1 (2016-09-09)

 * Build System: Fixes to allow library compilation.

### 0.4.0 (2016-09-08)

This release deliberately breaks backwards compatibility mostly to
enforce some safety features. The most important change is that you have
to explicitly specify if functions can receive ether via the ``payable``
modifier. Furthermore, more situations cause exceptions to be thrown.

Minimal changes to be made for upgrade:
 - Add ``payable`` to all functions that want to receive Ether
   (including the constructor and the fallback function).
 - Change ``_`` to ``_;`` in modifiers.
 - Add version pragma to each file: ``pragma solidity ^0.4.0;``

Breaking Changes:

 * Source files have to specify the compiler version they are
   compatible with using e.g. ``pragma solidity ^0.4.0;`` or
   ``pragma solidity >=0.4.0 <0.4.8;``
 * Functions that want to receive Ether have to specify the
   new ``payable`` modifier (otherwise they throw).
 * Contracts that want to receive Ether with a plain "send"
   have to implement a fallback function with the ``payable``
   modifier. Contracts now throw if no payable fallback
   function is defined and no function matches the signature.
 * Failing contract creation through "new" throws.
 * Division / modulus by zero throws.
 * Function call throws if target contract does not have code
 * Modifiers are required to contain ``_`` (use ``if (false) _`` as a workaround if needed).
 * Modifiers: return does not skip part in modifier after ``_``.
 * Placeholder statement `_` in modifier now requires explicit `;`.
 * ``ecrecover`` now returns zero if the input is malformed (it previously returned garbage).
 * The ``constant`` keyword cannot be used for constructors or the fallback function.
 * Removed ``--interface`` (Solidity interface) output option
 * JSON AST: General cleanup, renamed many nodes to match their C++ names.
 * JSON output: ``srcmap-runtime`` renamed to ``srcmapRuntime``.
 * Moved (and reworked) standard library contracts from inside the compiler to github.com/ethereum/solidity/std
   (``import "std";`` or ``import owned;`` do not work anymore).
 * Confusing and undocumented keyword ``after`` was removed.
 * New reserved words: ``abstract``, ``hex``, ``interface``, ``payable``, ``pure``, ``static``, ``view``.

Features:

 * Hexadecimal string literals: ``hex"ab1248fe"``
 * Internal: Inline assembly usable by the code generator.
 * Commandline interface: Using ``-`` as filename allows reading from stdin.
 * Interface JSON: Fallback function is now part of the ABI.
 * Interface: Version string now *semver* compatible.
 * Code generator: Do not provide "new account gas" if we know the called account exists.

Bugfixes:

 * JSON AST: Nodes were added at wrong parent
 * Why3 translator: Crash fix for exponentiation
 * Commandline Interface: linking libraries with underscores in their name.
 * Type Checker: Fallback function cannot return data anymore.
 * Code Generator: Fix crash when ``sha3()`` was used on unsupported types.
 * Code Generator: Manually set gas stipend for ``.send(0)``.

Lots of changes to the documentation mainly by voluntary external contributors.

### 0.3.6 (2016-08-10)

Features:

 * Formal verification: Take external effects on a contract into account.
 * Type Checker: Warning about unused return value of low-level calls and send.
 * Output: Source location and node id as part of AST output
 * Output: Source location mappings for bytecode
 * Output: Formal verification as part of json compiler output.

Bugfixes:

 * Commandline Interface: Do not crash if input is taken from stdin.
 * Scanner: Correctly support unicode escape codes in strings.
 * JSON output: Fix error about relative / absolute source file names.
 * JSON output: Fix error about invalid utf8 strings.
 * Code Generator: Dynamic allocation of empty array caused infinite loop.
 * Code Generator: Correctly calculate gas requirements for memcpy precompile.
 * Optimizer: Clear known state if two code paths are joined.

### 0.3.5 (2016-06-10)

Features:

 * Context-dependent path remappings (different modules can use the same library in different versions)

Bugfixes:

 * Type Checking: Dynamic return types were removed when fetching data from external calls, now they are replaced by an "unusable" type.
 * Type Checking: Overrides by constructors were considered making a function non-abstract.

### 0.3.4 (2016-05-31)

No change outside documentation.

### 0.3.3 (2016-05-27)

 * Allow internal library functions to be called (by "inlining")
 * Fractional/rational constants (only usable with fixed point types, which are still in progress)
 * Inline assembly has access to internal functions (as jump labels)
 * Running `solc` without arguments on a terminal will print help.
 * Bugfix: Remove some non-determinism in code generation.
 * Bugfix: Corrected usage of not / bnot / iszero in inline assembly
 * Bugfix: Correctly clean bytesNN types before comparison

### 0.3.2 (2016-04-18)

 * Bugfix: Inline assembly parser: `byte` opcode was unusable
 * Bugfix: Error reporting: tokens for variably-sized types were not converted to string properly
 * Bugfix: Dynamic arrays of structs were not deleted correctly.
 * Bugfix: Static arrays in constructor parameter list were not decoded correctly.

### 0.3.1 (2016-03-31)

 * Inline assembly
 * Bugfix: Code generation: array access with narrow types did not clean higher order bits
 * Bugfix: Error reporting: error reporting with unknown source location caused a crash

### 0.3.0 (2016-03-11)

BREAKING CHANGES:

 * Added new keywords `assembly`, `foreign`, `fixed`, `ufixed`, `fixedNxM`, `ufixedNxM` (for various values of M and N), `timestamp`
 * Number constant division does not round to integer, but to a fixed point type (e.g. `1 / 2 != 1`, but `1 / 2 == 0.5`).
 * Library calls now default to use DELEGATECALL (e.g. called library functions see the same value as the calling function for `msg.value` and `msg.sender`).
 * `<address>.delegatecall` as a low-level calling interface

Bugfixes:
 * Fixed a bug in the optimizer that resulted in comparisons being wrong.


### 0.2.2 (2016-02-17)

 * Index access for types `bytes1`, ..., `bytes32` (only read access for now).
 * Bugfix: Type checker crash for wrong number of base constructor parameters.

### 0.2.1 (2016-01-30)

 * Inline arrays, i.e. `var y = [1,x,f()];` if there is a common type for `1`, `x` and `f()`. Note that the result is always a fixed-length memory array and conversion to dynamic-length memory arrays is not yet possible.
 * Import similar to ECMAScript6 import (`import "abc.sol" as d` and `import {x, y} from "abc.sol"`).
 * Commandline compiler solc automatically resolves missing imports and allows for "include directories".
 * Conditional: `x ? y : z`
 * Bugfix: Fixed several bugs where the optimizer generated invalid code.
 * Bugfix: Enums and structs were not accessible to other contracts.
 * Bugfix: Fixed segfault connected to function parameter types, appeared during gas estimation.
 * Bugfix: Type checker crash for wrong number of base constructor parameters.
 * Bugfix: Allow function overloads with different array types.
 * Bugfix: Allow assignments of type `(x) = 7`.
 * Bugfix: Type `uint176` was not available.
 * Bugfix: Fixed crash during type checking concerning constructor calls.
 * Bugfix: Fixed crash during code generation concerning invalid accessors for struct types.
 * Bugfix: Fixed crash during code generating concerning computing a hash of a struct type.

### 0.2.0 (2015-12-02)

 * **Breaking Change**: `new ContractName.value(10)()` has to be written as `(new ContractName).value(10)()`
 * Added `selfdestruct` as an alias for `suicide`.
 * Allocation of memory arrays using `new`.
 * Binding library functions to types via `using x for y`
 * `addmod` and `mulmod` (modular addition and modular multiplication with arbitrary intermediate precision)
 * Bugfix: Constructor arguments of fixed array type were not read correctly.
 * Bugfix: Memory allocation of structs containing arrays or strings.
 * Bugfix: Data location for explicit memory parameters in libraries was set to storage.

### 0.1.7 (2015-11-17)

 * Improved error messages for unexpected tokens.
 * Proof-of-concept transcompilation to why3 for formal verification of contracts.
 * Bugfix: Arrays (also strings) as indexed parameters of events.
 * Bugfix: Writing to elements of `bytes` or `string` overwrite others.
 * Bugfix: "Successor block not found" on Windows.
 * Bugfix: Using string literals in tuples.
 * Bugfix: Cope with invalid commit hash in version for libraries.
 * Bugfix: Some test framework fixes on windows.

### 0.1.6 (2015-10-16)

 * `.push()` for dynamic storage arrays.
 * Tuple expressions (`(1,2,3)` or `return (1,2,3);`)
 * Declaration and assignment of multiple variables (`var (x,y,) = (1,2,3,4,5);` or `var (x,y) = f();`)
 * Destructuring assignment (`(x,y,) = (1,2,3)`)
 * Bugfix: Internal error about usage of library function with invalid types.
 * Bugfix: Correctly parse `Library.structType a` at statement level.
 * Bugfix: Correctly report source locations of parenthesized expressions (as part of "tuple" story).

### 0.1.5 (2015-10-07)

 * Breaking change in storage encoding: Encode short byte arrays and strings together with their length in storage.
 * Report warnings
 * Allow storage reference types for public library functions.
 * Access to types declared in other contracts and libraries via `.`.
 * Version stamp at beginning of runtime bytecode of libraries.
 * Bugfix: Problem with initialized string state variables and dynamic data in constructor.
 * Bugfix: Resolve dependencies concerning `new` automatically.
 * Bugfix: Allow four indexed arguments for anonymous events.
 * Bugfix: Detect too large integer constants in functions that accept arbitrary parameters.

### 0.1.4 (2015-09-30)

 * Bugfix: Returning fixed-size arrays.
 * Bugfix: combined-json output of solc.
 * Bugfix: Accessing fixed-size array return values.
 * Bugfix: Disallow assignment from literal strings to storage pointers.
 * Refactoring: Move type checking into its own module.

### 0.1.3 (2015-09-25)

 * `throw` statement.
 * Libraries that contain functions which are called via CALLCODE.
 * Linker stage for compiler to insert other contract's addresses (used for libraries).
 * Compiler option to output runtime part of contracts.
 * Compile-time out of bounds check for access to fixed-size arrays by integer constants.
 * Version string includes libevmasm/libethereum's version (contains the optimizer).
 * Bugfix: Accessors for constant public state variables.
 * Bugfix: Propagate exceptions in clone contracts.
 * Bugfix: Empty single-line comments are now treated properly.
 * Bugfix: Properly check the number of indexed arguments for events.
 * Bugfix: Strings in struct constructors.

### 0.1.2 (2015-08-20)

 * Improved commandline interface.
 * Explicit conversion between `bytes` and `string`.
 * Bugfix: Value transfer used in clone contracts.
 * Bugfix: Problem with strings as mapping keys.
 * Bugfix: Prevent usage of some operators.

### 0.1.1 (2015-08-04)

 * Strings can be used as mapping keys.
 * Clone contracts.
 * Mapping members are skipped for structs in memory.
 * Use only a single stack slot for storage references.
 * Improved error message for wrong argument count. (#2456)
 * Bugfix: Fix comparison between `bytesXX` types. (#2087)
 * Bugfix: Do not allow floats for integer literals. (#2078)
 * Bugfix: Some problem with many local variables. (#2478)
 * Bugfix: Correctly initialise `string` and `bytes` state variables.
 * Bugfix: Correctly compute gas requirements for callcode.

### 0.1.0 (2015-07-10)<|MERGE_RESOLUTION|>--- conflicted
+++ resolved
@@ -1,25 +1,23 @@
-<<<<<<< HEAD
 ### 0.7.0 (unreleased)
 
 Breaking changes:
  * Type Checker: Disallow virtual for library functions.
  * Deprecated dot syntax for `value` and `gas`.
-=======
+
+Language Features:
+
+
+Compiler Features:
+
+
+Bugfixes:
+
+
 ### 0.6.8 (unreleased)
->>>>>>> 1bb07e26
-
-Language Features:
-
-
-<<<<<<< HEAD
-Compiler Features:
-
-
-Bugfixes:
-
-
-### 0.6.7 (unreleased)
-=======
+
+Language Features:
+
+
 
 Compiler Features:
 
@@ -31,7 +29,6 @@
 
 
 ### 0.6.7 (2020-05-04)
->>>>>>> 1bb07e26
 
 Language Features:
  * Add support for EIP 165 interface identifiers with `type(I).interfaceId`.
